--- conflicted
+++ resolved
@@ -50,7 +50,20 @@
   }
 
   /**
-<<<<<<< HEAD
+   * Asynchronously checks if an image exists in the disk cache and resolves to
+   * the path of the cached image if it does.
+   * @param cacheKey - The cache key for the requested image. Unless you have set
+   * a custom cache key, this will be the source URL of the image.
+   * @platform android
+   * @platform ios
+   * @return A promise resolving to the path of the cached image. It will resolve
+   * to `null` if the image does not exist in the cache.
+   */
+  static async getCachePathAsync(cacheKey: string): Promise<string | null> {
+    return await ExpoImageModule.getCachePathAsync(cacheKey);
+  }
+
+  /**
    * Asynchronously starts playback of the view's image if it is animated.
    * @platform ios
    */
@@ -64,19 +77,6 @@
    */
   async stopAnimating(): Promise<void> {
     await this.nativeViewRef.current.stopAnimating();
-=======
-   * Asynchronously checks if an image exists in the disk cache and resolves to
-   * the path of the cached image if it does.
-   * @param cacheKey - The cache key for the requested image. Unless you have set
-   * a custom cache key, this will be the source URL of the image.
-   * @platform android
-   * @platform ios
-   * @return A promise resolving to the path of the cached image. It will resolve
-   * to `null` if the image does not exist in the cache.
-   */
-  static async getCachePathAsync(cacheKey: string): Promise<string | null> {
-    return await ExpoImageModule.getCachePathAsync(cacheKey);
->>>>>>> 46f75de0
   }
 
   render() {
@@ -91,7 +91,6 @@
       resizeMode: resizeModeProp,
       defaultSource,
       loadingIndicatorSource,
-      autoplay,
       ...restProps
     } = this.props;
 
@@ -114,8 +113,6 @@
         contentFit={resolveContentFit(contentFit, resizeMode)}
         contentPosition={resolveContentPosition(contentPosition)}
         transition={resolveTransition(transition, fadeDuration)}
-        autoplay={autoplay ?? true}
-        nativeViewRef={this.nativeViewRef}
       />
     );
   }
